--- conflicted
+++ resolved
@@ -45,11 +45,8 @@
       artifactsDir: path.join(sourceDir, 'web-ext-artifacts'),
       sourceDir,
       noReload: true,
-<<<<<<< HEAD
       stdin: fakeStdin,
-=======
       keepProfileChanges: false,
->>>>>>> 5ba7e547
     };
     const options = {
       firefoxApp: getFakeFirefox(),
